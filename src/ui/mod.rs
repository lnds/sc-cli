--- conflicted
+++ resolved
@@ -387,11 +387,7 @@
                                         }
                                     } else {
                                         // Already on second line
-<<<<<<< HEAD
-                                        if current_length + word_len < second_line_width {
-=======
-                                        if current_length + word_len + 1 <= second_line_width {
->>>>>>> ebb5d014
+                                       if current_length + word_len < second_line_width {
                                             line2_text.push(' ');
                                             line2_text.push_str(word);
                                             current_length += word_len + 1;
